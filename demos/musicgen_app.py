# Copyright (c) Meta Platforms, Inc. and affiliates.
# All rights reserved.

# This source code is licensed under the license found in the
# LICENSE file in the root directory of this source tree.

# Updated to account for UI changes from https://github.com/rkfg/audiocraft/blob/long/app.py
# also released under the MIT license.

import argparse
from concurrent.futures import ProcessPoolExecutor
import logging
import os
from pathlib import Path
import subprocess as sp
import sys
from tempfile import NamedTemporaryFile
import time
import typing as tp
import warnings

from einops import rearrange
import torch
import gradio as gr

from audiocraft.data.audio_utils import convert_audio
from audiocraft.data.audio import audio_write
from audiocraft.models.encodec import InterleaveStereoCompressionModel
from audiocraft.models import MusicGen, MultiBandDiffusion


MODEL = None  # Last used model
SPACE_ID = os.environ.get('SPACE_ID', '')
IS_BATCHED = "facebook/MusicGen" in SPACE_ID or 'musicgen-internal/musicgen_dev' in SPACE_ID
print(IS_BATCHED)
MAX_BATCH_SIZE = 12
BATCHED_DURATION = 15
INTERRUPTING = False
MBD = None
# We have to wrap subprocess call to clean a bit the log when using gr.make_waveform
_old_call = sp.call


def _call_nostderr(*args, **kwargs):
    # Avoid ffmpeg vomiting on the logs.
    kwargs['stderr'] = sp.DEVNULL
    kwargs['stdout'] = sp.DEVNULL
    _old_call(*args, **kwargs)


sp.call = _call_nostderr
# Preallocating the pool of processes.
pool = ProcessPoolExecutor(4)
pool.__enter__()


def interrupt():
    global INTERRUPTING
    INTERRUPTING = True


class FileCleaner:
    def __init__(self, file_lifetime: float = 3600):
        self.file_lifetime = file_lifetime
        self.files = []

    def add(self, path: tp.Union[str, Path]):
        self._cleanup()
        self.files.append((time.time(), Path(path)))

    def _cleanup(self):
        now = time.time()
        for time_added, path in list(self.files):
            if now - time_added > self.file_lifetime:
                if path.exists():
                    path.unlink()
                self.files.pop(0)
            else:
                break
                
file_cleaner = FileCleaner()


def make_waveform(*args, **kwargs):
    # Further remove some warnings.
    be = time.time()
    with warnings.catch_warnings():
        warnings.simplefilter('ignore')
        out = gr.make_waveform(*args, **kwargs)
        print("Make a video took", time.time() - be)
        return out


def load_model(version='facebook/musicgen-melody'):
    global MODEL
    print("Loading model", version)
    if MODEL is None or MODEL.name != version:
<<<<<<< HEAD
        # Clear PyTorch CUDA cache and delete model
        del MODEL
        torch.cuda.empty_cache()
        
=======
        MODEL = None  # in case loading would crash
>>>>>>> c65e9be1
        MODEL = MusicGen.get_pretrained(version)


def load_diffusion():
    global MBD
    if MBD is None:
        print("loading MBD")
        MBD = MultiBandDiffusion.get_mbd_musicgen()


<<<<<<< HEAD
def _do_predictions(texts, melodies, duration, progress=False, **gen_kwargs):
   
=======
def _do_predictions(texts, melodies, duration, progress=False, gradio_progress=None, **gen_kwargs):
>>>>>>> c65e9be1
    MODEL.set_generation_params(duration=duration, **gen_kwargs)
    print("new batch", len(texts), texts, [None if m is None else (m[0], m[1].shape) for m in melodies])
    be = time.time()
    processed_melodies = []
    target_sr = 32000
    target_ac = 1
    for melody in melodies:
        if melody is None:
            processed_melodies.append(None)
        else:
            sr, melody = melody[0], torch.from_numpy(melody[1]).to(MODEL.device).float().t()
            if melody.dim() == 1:
                melody = melody[None]
            melody = melody[..., :int(sr * duration)]
            melody = convert_audio(melody, sr, target_sr, target_ac)
            processed_melodies.append(melody)

    try:
        if any(m is not None for m in processed_melodies):
            outputs = MODEL.generate_with_chroma(
                descriptions=texts,
                melody_wavs=processed_melodies,
                melody_sample_rate=target_sr,
                progress=progress,
                return_tokens=USE_DIFFUSION
            )
        else:
            outputs = MODEL.generate(texts, progress=progress, return_tokens=USE_DIFFUSION)
    except RuntimeError as e:
        raise gr.Error("Error while generating " + e.args[0])
    if USE_DIFFUSION:
        if gradio_progress is not None:
            gradio_progress(1, desc='Running MultiBandDiffusion...')
        tokens = outputs[1]
        if isinstance(MODEL.compression_model, InterleaveStereoCompressionModel):
            left, right = MODEL.compression_model.get_left_right_codes(tokens)
            tokens = torch.cat([left, right])
        outputs_diffusion = MBD.tokens_to_wav(tokens)
        if isinstance(MODEL.compression_model, InterleaveStereoCompressionModel):
            assert outputs_diffusion.shape[1] == 1  # output is mono
            outputs_diffusion = rearrange(outputs_diffusion, '(s b) c t -> b (s c) t', s=2)
        outputs = torch.cat([outputs[0], outputs_diffusion], dim=0)
    outputs = outputs.detach().cpu().float()
    pending_videos = []
    out_wavs = []
    for output in outputs:
        with NamedTemporaryFile("wb", suffix=".wav", delete=False) as file:
            audio_write(
                file.name, output, MODEL.sample_rate, strategy="loudness",
                loudness_headroom_db=16, loudness_compressor=True, add_suffix=False)
            pending_videos.append(pool.submit(make_waveform, file.name))
            out_wavs.append(file.name)
            file_cleaner.add(file.name)
    out_videos = [pending_video.result() for pending_video in pending_videos]
    for video in out_videos:
        file_cleaner.add(video)
    print("batch finished", len(texts), time.time() - be)
    print("Tempfiles currently stored: ", len(file_cleaner.files))
    return out_videos, out_wavs


def predict_batched(texts, melodies):
    max_text_length = 512
    texts = [text[:max_text_length] for text in texts]
    load_model('facebook/musicgen-stereo-melody')
    res = _do_predictions(texts, melodies, BATCHED_DURATION)
    return res


def predict_full(model, model_path, decoder, text, melody, duration, topk, topp, temperature, cfg_coef, progress=gr.Progress()):
    global INTERRUPTING
    global USE_DIFFUSION
    INTERRUPTING = False
    progress(0, desc="Loading model...")
    model_path = model_path.strip()
    if model_path:
        if not Path(model_path).exists():
            raise gr.Error(f"Model path {model_path} doesn't exist.")
        if not Path(model_path).is_dir():
            raise gr.Error(f"Model path {model_path} must be a folder containing "
                           "state_dict.bin and compression_state_dict_.bin.")
        model = model_path
    if temperature < 0:
        raise gr.Error("Temperature must be >= 0.")
    if topk < 0:
        raise gr.Error("Topk must be non-negative.")
    if topp < 0:
        raise gr.Error("Topp must be non-negative.")

    topk = int(topk)
    if decoder == "MultiBand_Diffusion":
        USE_DIFFUSION = True
        progress(0, desc="Loading diffusion model...")
        load_diffusion()
    else:
        USE_DIFFUSION = False
    load_model(model)

    max_generated = 0

    def _progress(generated, to_generate):
        nonlocal max_generated
        max_generated = max(generated, max_generated)
        progress((min(max_generated, to_generate), to_generate))
        if INTERRUPTING:
            raise gr.Error("Interrupted.")
    MODEL.set_custom_progress_callback(_progress)

    videos, wavs = _do_predictions(
        [text], [melody], duration, progress=True,
        top_k=topk, top_p=topp, temperature=temperature, cfg_coef=cfg_coef,
        gradio_progress=progress)
    if USE_DIFFUSION:
        return videos[0], wavs[0], videos[1], wavs[1]
    return videos[0], wavs[0], None, None


def toggle_audio_src(choice):
    if choice == "mic":
        return gr.update(source="microphone", value=None, label="Microphone")
    else:
        return gr.update(source="upload", value=None, label="File")


def toggle_diffusion(choice):
    if choice == "MultiBand_Diffusion":
        return [gr.update(visible=True)] * 2
    else:
        return [gr.update(visible=False)] * 2


def ui_full(launch_kwargs):
    with gr.Blocks() as interface:
        gr.Markdown(
            """
            # MusicGen
            This is your private demo for [MusicGen](https://github.com/facebookresearch/audiocraft),
            a simple and controllable model for music generation
            presented at: ["Simple and Controllable Music Generation"](https://huggingface.co/papers/2306.05284)
            """
        )
        with gr.Row():
            with gr.Column():
                with gr.Row():
                    text = gr.Text(label="Input Text", interactive=True)
                    with gr.Column():
                        radio = gr.Radio(["file", "mic"], value="file",
                                         label="Condition on a melody (optional) File or Mic")
                        melody = gr.Audio(source="upload", type="numpy", label="File",
                                          interactive=True, elem_id="melody-input")
                with gr.Row():
                    submit = gr.Button("Submit")
                    # Adapted from https://github.com/rkfg/audiocraft/blob/long/app.py, MIT license.
                    _ = gr.Button("Interrupt").click(fn=interrupt, queue=False)
                with gr.Row():
                    model = gr.Radio(["facebook/musicgen-melody", "facebook/musicgen-medium", "facebook/musicgen-small",
                                      "facebook/musicgen-large", "facebook/musicgen-melody-large",
                                      "facebook/musicgen-stereo-small", "facebook/musicgen-stereo-medium",
                                      "facebook/musicgen-stereo-melody", "facebook/musicgen-stereo-large",
                                      "facebook/musicgen-stereo-melody-large"],
                                     label="Model", value="facebook/musicgen-stereo-melody", interactive=True)
                    model_path = gr.Text(label="Model Path (custom models)")
                with gr.Row():
                    decoder = gr.Radio(["Default", "MultiBand_Diffusion"],
                                       label="Decoder", value="Default", interactive=True)
                with gr.Row():
                    duration = gr.Slider(minimum=1, maximum=120, value=10, label="Duration", interactive=True)
                with gr.Row():
                    topk = gr.Number(label="Top-k", value=250, interactive=True)
                    topp = gr.Number(label="Top-p", value=0, interactive=True)
                    temperature = gr.Number(label="Temperature", value=1.0, interactive=True)
                    cfg_coef = gr.Number(label="Classifier Free Guidance", value=3.0, interactive=True)
            with gr.Column():
                output = gr.Video(label="Generated Music")
                audio_output = gr.Audio(label="Generated Music (wav)", type='filepath')
                diffusion_output = gr.Video(label="MultiBand Diffusion Decoder")
                audio_diffusion = gr.Audio(label="MultiBand Diffusion Decoder (wav)", type='filepath')
        submit.click(toggle_diffusion, decoder, [diffusion_output, audio_diffusion], queue=False,
                     show_progress=False).then(predict_full, inputs=[model, model_path, decoder, text, melody, duration, topk, topp,
                                                                     temperature, cfg_coef],
                                               outputs=[output, audio_output, diffusion_output, audio_diffusion])
        radio.change(toggle_audio_src, radio, [melody], queue=False, show_progress=False)

        gr.Examples(
            fn=predict_full,
            examples=[
                [
                    "An 80s driving pop song with heavy drums and synth pads in the background",
                    "./assets/bach.mp3",
                    "facebook/musicgen-stereo-melody",
                    "Default"
                ],
                [
                    "A cheerful country song with acoustic guitars",
                    "./assets/bolero_ravel.mp3",
                    "facebook/musicgen-stereo-melody",
                    "Default"
                ],
                [
                    "90s rock song with electric guitar and heavy drums",
                    None,
                    "facebook/musicgen-stereo-medium",
                    "Default"
                ],
                [
                    "a light and cheerly EDM track, with syncopated drums, aery pads, and strong emotions",
                    "./assets/bach.mp3",
                    "facebook/musicgen-stereo-melody",
                    "Default"
                ],
                [
                    "lofi slow bpm electro chill with organic samples",
                    None,
                    "facebook/musicgen-stereo-medium",
                    "Default"
                ],
                [
                    "Punk rock with loud drum and power guitar",
                    None,
                    "facebook/musicgen-stereo-medium",
                    "MultiBand_Diffusion"
                ],
            ],
            inputs=[text, melody, model, decoder],
            outputs=[output]
        )
        gr.Markdown(
            """
            ### More details

            The model will generate a short music extract based on the description you provided.
            The model can generate up to 30 seconds of audio in one pass.

            The model was trained with description from a stock music catalog, descriptions that will work best
            should include some level of details on the instruments present, along with some intended use case
            (e.g. adding "perfect for a commercial" can somehow help).

            Using one of the `melody` model (e.g. `musicgen-melody-*`), you can optionally provide a reference audio
            from which a broad melody will be extracted.
            The model will then try to follow both the description and melody provided.
            For best results, the melody should be 30 seconds long (I know, the samples we provide are not...)

            It is now possible to extend the generation by feeding back the end of the previous chunk of audio.
            This can take a long time, and the model might lose consistency. The model might also
            decide at arbitrary positions that the song ends.

            **WARNING:** Choosing long durations will take a long time to generate (2min might take ~10min).
            An overlap of 12 seconds is kept with the previously generated chunk, and 18 "new" seconds
            are generated each time.

            We present 10 model variations:
            1. facebook/musicgen-melody -- a music generation model capable of generating music condition
                on text and melody inputs. **Note**, you can also use text only.
            2. facebook/musicgen-small -- a 300M transformer decoder conditioned on text only.
            3. facebook/musicgen-medium -- a 1.5B transformer decoder conditioned on text only.
            4. facebook/musicgen-large -- a 3.3B transformer decoder conditioned on text only.
            5. facebook/musicgen-melody-large -- a 3.3B transformer decoder conditioned on and melody.
            6. facebook/musicgen-stereo-*: same as the previous models but fine tuned to output stereo audio.

            We also present two way of decoding the audio tokens
            1. Use the default GAN based compression model. It can suffer from artifacts especially
                for crashes, snares etc.
            2. Use [MultiBand Diffusion](https://arxiv.org/abs/2308.02560). Should improve the audio quality,
                at an extra computational cost. When this is selected, we provide both the GAN based decoded
                audio, and the one obtained with MBD.

            See [github.com/facebookresearch/audiocraft](https://github.com/facebookresearch/audiocraft/blob/main/docs/MUSICGEN.md)
            for more details.
            """
        )

        interface.queue().launch(**launch_kwargs)


def ui_batched(launch_kwargs):
    with gr.Blocks() as demo:
        gr.Markdown(
            """
            # MusicGen

            This is the demo for [MusicGen](https://github.com/facebookresearch/audiocraft/blob/main/docs/MUSICGEN.md),
            a simple and controllable model for music generation
            presented at: ["Simple and Controllable Music Generation"](https://huggingface.co/papers/2306.05284).
            <br/>
            <a href="https://huggingface.co/spaces/facebook/MusicGen?duplicate=true"
                style="display: inline-block;margin-top: .5em;margin-right: .25em;" target="_blank">
            <img style="margin-bottom: 0em;display: inline;margin-top: -.25em;"
                src="https://bit.ly/3gLdBN6" alt="Duplicate Space"></a>
            for longer sequences, more control and no queue.</p>
            """
        )
        with gr.Row():
            with gr.Column():
                with gr.Row():
                    text = gr.Text(label="Describe your music", lines=2, interactive=True)
                    with gr.Column():
                        radio = gr.Radio(["file", "mic"], value="file",
                                         label="Condition on a melody (optional) File or Mic")
                        melody = gr.Audio(source="upload", type="numpy", label="File",
                                          interactive=True, elem_id="melody-input")
                with gr.Row():
                    submit = gr.Button("Generate")
            with gr.Column():
                output = gr.Video(label="Generated Music")
                audio_output = gr.Audio(label="Generated Music (wav)", type='filepath')
        submit.click(predict_batched, inputs=[text, melody],
                     outputs=[output, audio_output], batch=True, max_batch_size=MAX_BATCH_SIZE)
        radio.change(toggle_audio_src, radio, [melody], queue=False, show_progress=False)
        gr.Examples(
            fn=predict_batched,
            examples=[
                [
                    "An 80s driving pop song with heavy drums and synth pads in the background",
                    "./assets/bach.mp3",
                ],
                [
                    "A cheerful country song with acoustic guitars",
                    "./assets/bolero_ravel.mp3",
                ],
                [
                    "90s rock song with electric guitar and heavy drums",
                    None,
                ],
                [
                    "a light and cheerly EDM track, with syncopated drums, aery pads, and strong emotions bpm: 130",
                    "./assets/bach.mp3",
                ],
                [
                    "lofi slow bpm electro chill with organic samples",
                    None,
                ],
            ],
            inputs=[text, melody],
            outputs=[output]
        )
        gr.Markdown("""
        ### More details

        The model will generate 15 seconds of audio based on the description you provided.
        The model was trained with description from a stock music catalog, descriptions that will work best
        should include some level of details on the instruments present, along with some intended use case
        (e.g. adding "perfect for a commercial" can somehow help).

        You can optionally provide a reference audio from which a broad melody will be extracted.
        The model will then try to follow both the description and melody provided.
        For best results, the melody should be 30 seconds long (I know, the samples we provide are not...)

        You can access more control (longer generation, more models etc.) by clicking
        the <a href="https://huggingface.co/spaces/facebook/MusicGen?duplicate=true"
                style="display: inline-block;margin-top: .5em;margin-right: .25em;" target="_blank">
            <img style="margin-bottom: 0em;display: inline;margin-top: -.25em;"
                src="https://bit.ly/3gLdBN6" alt="Duplicate Space"></a>
        (you will then need a paid GPU from HuggingFace).
        If you have a GPU, you can run the gradio demo locally (click the link to our repo below for more info).
        Finally, you can get a GPU for free from Google
        and run the demo in [a Google Colab.](https://ai.honu.io/red/musicgen-colab).

        See [github.com/facebookresearch/audiocraft](https://github.com/facebookresearch/audiocraft/blob/main/docs/MUSICGEN.md)
        for more details. All samples are generated with the `stereo-melody` model.
        """)

        demo.queue(max_size=8 * 4).launch(**launch_kwargs)


if __name__ == "__main__":
    parser = argparse.ArgumentParser()
    parser.add_argument(
        '--listen',
        type=str,
        default='0.0.0.0' if 'SPACE_ID' in os.environ else '127.0.0.1',
        help='IP to listen on for connections to Gradio',
    )
    parser.add_argument(
        '--username', type=str, default='', help='Username for authentication'
    )
    parser.add_argument(
        '--password', type=str, default='', help='Password for authentication'
    )
    parser.add_argument(
        '--server_port',
        type=int,
        default=0,
        help='Port to run the server listener on',
    )
    parser.add_argument(
        '--inbrowser', action='store_true', help='Open in browser'
    )
    parser.add_argument(
        '--share', action='store_true', help='Share the gradio UI'
    )

    args = parser.parse_args()

    launch_kwargs = {}
    launch_kwargs['server_name'] = args.listen

    if args.username and args.password:
        launch_kwargs['auth'] = (args.username, args.password)
    if args.server_port:
        launch_kwargs['server_port'] = args.server_port
    if args.inbrowser:
        launch_kwargs['inbrowser'] = args.inbrowser
    if args.share:
        launch_kwargs['share'] = args.share

    logging.basicConfig(level=logging.INFO, stream=sys.stderr)

    # Show the interface
    if IS_BATCHED:
        global USE_DIFFUSION
        USE_DIFFUSION = False
        ui_batched(launch_kwargs)
    else:
        ui_full(launch_kwargs)<|MERGE_RESOLUTION|>--- conflicted
+++ resolved
@@ -95,14 +95,10 @@
     global MODEL
     print("Loading model", version)
     if MODEL is None or MODEL.name != version:
-<<<<<<< HEAD
         # Clear PyTorch CUDA cache and delete model
         del MODEL
         torch.cuda.empty_cache()
-        
-=======
         MODEL = None  # in case loading would crash
->>>>>>> c65e9be1
         MODEL = MusicGen.get_pretrained(version)
 
 
@@ -113,12 +109,7 @@
         MBD = MultiBandDiffusion.get_mbd_musicgen()
 
 
-<<<<<<< HEAD
-def _do_predictions(texts, melodies, duration, progress=False, **gen_kwargs):
-   
-=======
 def _do_predictions(texts, melodies, duration, progress=False, gradio_progress=None, **gen_kwargs):
->>>>>>> c65e9be1
     MODEL.set_generation_params(duration=duration, **gen_kwargs)
     print("new batch", len(texts), texts, [None if m is None else (m[0], m[1].shape) for m in melodies])
     be = time.time()
